# pylint: disable=missing-docstring

import os
import re
import subprocess
import socket

import structlog

from celery.schedules import crontab

from readthedocs.core.logs import shared_processors
from corsheaders.defaults import default_headers
from readthedocs.core.settings import Settings
from readthedocs.builds import constants_docker

try:
    import readthedocsext  # noqa

    ext = True
except ImportError:
    ext = False

try:
    import readthedocsext.theme  # noqa

    ext_theme = True
except ImportError:
    ext_theme = False


_ = gettext = lambda s: s
log = structlog.get_logger(__name__)


class CommunityBaseSettings(Settings):

    """Community base settings, don't use this directly."""

    # Django settings
    SITE_ID = 1
    ROOT_URLCONF = "readthedocs.urls"
    LOGIN_REDIRECT_URL = "/dashboard/"
    FORCE_WWW = False
    SECRET_KEY = "replace-this-please"  # noqa
    ATOMIC_REQUESTS = True

    DEFAULT_AUTO_FIELD = "django.db.models.AutoField"

    # Debug settings
    DEBUG = True
    RTD_FORCE_SHOW_DEBUG_TOOLBAR = False

    @property
    def DEBUG_TOOLBAR_CONFIG(self):
        def _show_debug_toolbar(request):
            return (
                request.environ.get("SERVER_NAME", None) != "testserver"
                and self.SHOW_DEBUG_TOOLBAR
            )

        return {
            "SHOW_TOOLBAR_CALLBACK": _show_debug_toolbar,
        }

    @property
    def SHOW_DEBUG_TOOLBAR(self):
        """
        Show django-debug-toolbar on DEBUG or if it's forced by RTD_FORCE_SHOW_DEBUG_TOOLBAR.

        This will show the debug toolbar on:

          - Docker local instance
          - web-extra production instance
        """
        return self.DEBUG or self.RTD_FORCE_SHOW_DEBUG_TOOLBAR

    # Domains and URLs
    RTD_IS_PRODUCTION = False
    PRODUCTION_DOMAIN = "readthedocs.org"
    PUBLIC_DOMAIN = None
    PUBLIC_DOMAIN_USES_HTTPS = False
    PUBLIC_API_URL = "https://{}".format(PRODUCTION_DOMAIN)
    RTD_INTERSPHINX_URL = "https://{}".format(PRODUCTION_DOMAIN)
    RTD_EXTERNAL_VERSION_DOMAIN = "external-builds.readthedocs.io"

    # Doc Builder Backends
    MKDOCS_BACKEND = "readthedocs.doc_builder.backends.mkdocs"
    SPHINX_BACKEND = "readthedocs.doc_builder.backends.sphinx"

    # slumber settings
    SLUMBER_API_HOST = "https://readthedocs.org"

    # Email
    DEFAULT_FROM_EMAIL = "no-reply@readthedocs.org"
    SERVER_EMAIL = DEFAULT_FROM_EMAIL
    SUPPORT_EMAIL = None
    SUPPORT_FORM_ENDPOINT = None

    # Sessions
    SESSION_COOKIE_DOMAIN = "readthedocs.org"
    SESSION_COOKIE_HTTPONLY = True
    SESSION_COOKIE_AGE = 30 * 24 * 60 * 60  # 30 days
    SESSION_SAVE_EVERY_REQUEST = False

    @property
    def SESSION_COOKIE_SAMESITE(self):
        """
        Cookie used in cross-origin API requests from *.rtd.io to rtd.org/api/v2/sustainability/.
        """
        if self.USE_PROMOS:
            return None
        # This is django's default.
        return "Lax"

    # CSRF
    CSRF_COOKIE_HTTPONLY = True
    CSRF_COOKIE_AGE = 30 * 24 * 60 * 60  # 30 days

    # Security & X-Frame-Options Middleware
    # https://docs.djangoproject.com/en/1.11/ref/middleware/#django.middleware.security.SecurityMiddleware
    SECURE_CONTENT_TYPE_NOSNIFF = True
    SECURE_REFERRER_POLICY = "strict-origin-when-cross-origin"
    X_FRAME_OPTIONS = "DENY"

    # Content Security Policy
    # https://django-csp.readthedocs.io/
    CSP_BLOCK_ALL_MIXED_CONTENT = True
    CSP_DEFAULT_SRC = None  # This could be improved
    CSP_FRAME_ANCESTORS = ("'none'",)
    CSP_OBJECT_SRC = ("'none'",)
    CSP_REPORT_URI = None
    CSP_REPORT_ONLY = False
    CSP_EXCLUDE_URL_PREFIXES = ("/admin/",)

    # Read the Docs
    READ_THE_DOCS_EXTENSIONS = ext
    RTD_LATEST = "latest"
    RTD_LATEST_VERBOSE_NAME = "latest"
    RTD_STABLE = "stable"
    RTD_STABLE_VERBOSE_NAME = "stable"
    RTD_CLEAN_AFTER_BUILD = False
    RTD_MAX_CONCURRENT_BUILDS = 4
    RTD_BUILDS_MAX_RETRIES = 25
    RTD_BUILDS_RETRY_DELAY = 5 * 60  # seconds
    RTD_BUILD_STATUS_API_NAME = "docs/readthedocs"
    RTD_ANALYTICS_DEFAULT_RETENTION_DAYS = 30 * 3
    RTD_AUDITLOGS_DEFAULT_RETENTION_DAYS = 30 * 3

    # Number of days the validation process for a domain will be retried.
    RTD_CUSTOM_DOMAINS_VALIDATION_PERIOD = 30

    # Keep BuildData models on database during this time
    RTD_TELEMETRY_DATA_RETENTION_DAYS = 30 * 6  # 180 days / 6 months

    # Number of days an invitation is valid.
    RTD_INVITATIONS_EXPIRATION_DAYS = 15

    RTD_ENFORCE_BROWNOUTS_FOR_DEPRECATIONS = False

    @property
    def RTD_DEFAULT_FEATURES(self):
        # Features listed here will be available to users that don't have a
        # subscription or if their subscription doesn't include the feature.
        # Depending on the feature type, the numeric value represents a
        # number of days or limit of the feature.
        from readthedocs.subscriptions import constants
        from readthedocs.subscriptions.products import RTDProductFeature

        return dict(
            (
                RTDProductFeature(type=constants.TYPE_CNAME).to_item(),
                RTDProductFeature(type=constants.TYPE_EMBED_API).to_item(),
                # Retention days for search analytics.
                RTDProductFeature(
                    type=constants.TYPE_SEARCH_ANALYTICS,
                    value=self.RTD_ANALYTICS_DEFAULT_RETENTION_DAYS,
                ).to_item(),
                # Retention days for page view analytics.
                RTDProductFeature(
                    type=constants.TYPE_PAGEVIEW_ANALYTICS,
                    value=self.RTD_ANALYTICS_DEFAULT_RETENTION_DAYS,
                ).to_item(),
                # Retention days for audit logs.
                RTDProductFeature(
                    type=constants.TYPE_AUDIT_LOGS,
                    value=self.RTD_AUDITLOGS_DEFAULT_RETENTION_DAYS,
                ).to_item(),
                # Max number of concurrent builds.
                RTDProductFeature(
                    type=constants.TYPE_CONCURRENT_BUILDS,
                    value=self.RTD_MAX_CONCURRENT_BUILDS,
                ).to_item(),
                # Max number of redirects allowed per project.
                RTDProductFeature(
                    type=constants.TYPE_REDIRECTS_LIMIT, value=100
                ).to_item(),
            )
        )

    # A dictionary of Stripe products mapped to a RTDProduct object.
    # In .org we don't have subscriptions/products, default features are
    # defined in RTD_DEFAULT_FEATURES.
    RTD_PRODUCTS = {}

    # Database and API hitting settings
    DONT_HIT_DB = True
    RTD_SAVE_BUILD_COMMANDS_TO_STORAGE = False
    DATABASE_ROUTERS = ["readthedocs.core.db.MapAppsRouter"]

    USER_MATURITY_DAYS = 7

    # override classes
    CLASS_OVERRIDES = {}

    DOC_PATH_PREFIX = "_/"

    @property
    def RTD_EXT_THEME_ENABLED(self):
        return ext_theme and "RTD_EXT_THEME_ENABLED" in os.environ

    RTD_EXT_THEME_DEV_SERVER = None

    # Application classes
    @property
    def INSTALLED_APPS(self):  # noqa
        apps = [
            "django.contrib.auth",
            "django.contrib.admin",
            "django.contrib.contenttypes",
            "django.contrib.sessions",
            "django.contrib.sites",
            "django.contrib.messages",
            "django.contrib.humanize",
            # readthedocs.core app needs to be before
            # django.contrib.staticfiles to use our custom collectstatic
            # command
            "readthedocs.core",
            "django.contrib.staticfiles",
            # third party apps
            "dj_pagination",
            "taggit",
            "django_gravatar",
            "rest_framework",
            "rest_framework.authtoken",
            "rest_framework_api_key",
            "generic_relations",
            "corsheaders",
            "annoying",
            "django_extensions",
            "crispy_forms",
            "django_elasticsearch_dsl",
            "django_filters",
            "polymorphic",
            "simple_history",
            "djstripe",
            "django_celery_beat",
            "django_safemigrate.apps.SafeMigrateConfig",
            # our apps
            "readthedocs.projects",
            "readthedocs.organizations",
            "readthedocs.builds",
            "readthedocs.doc_builder",
            "readthedocs.oauth",
            "readthedocs.redirects",
            "readthedocs.sso",
            "readthedocs.audit",
            "readthedocs.rtd_tests",
            "readthedocs.api.v2",
            "readthedocs.api.v3",
            "readthedocs.gold",
            "readthedocs.payments",
            "readthedocs.subscriptions",
            "readthedocs.notifications",
            "readthedocs.integrations",
            "readthedocs.analytics",
            "readthedocs.search",
            "readthedocs.embed",
            "readthedocs.telemetry",
            "readthedocs.domains",
            "readthedocs.invitations",
            # allauth
            "allauth",
            "allauth.account",
            "allauth.socialaccount",
            "allauth.socialaccount.providers.github",
            "allauth.socialaccount.providers.gitlab",
            "allauth.socialaccount.providers.bitbucket",
            "allauth.socialaccount.providers.bitbucket_oauth2",
            "cacheops",
        ]
        if ext:
            apps.append("readthedocsext.cdn")
            apps.append("readthedocsext.donate")
            apps.append("readthedocsext.spamfighting")
        if self.RTD_EXT_THEME_ENABLED:
            apps.append("readthedocsext.theme")
        if self.SHOW_DEBUG_TOOLBAR:
            apps.append("debug_toolbar")

        return apps

    @property
    def CRISPY_TEMPLATE_PACK(self):
        if self.RTD_EXT_THEME_ENABLED:
            return "semantic-ui"
        return "bootstrap"

    @property
    def CRISPY_ALLOWED_TEMPLATE_PACKS(self):
        if self.RTD_EXT_THEME_ENABLED:
            return ("semantic-ui",)
        return ("bootstrap", "uni_form", "bootstrap3", "bootstrap4")

    @property
    def USE_PROMOS(self):  # noqa
        return "readthedocsext.donate" in self.INSTALLED_APPS

    @property
    def MIDDLEWARE(self):
        middlewares = [
            "readthedocs.core.middleware.NullCharactersMiddleware",
            "readthedocs.core.middleware.ReadTheDocsSessionMiddleware",
            "django.middleware.locale.LocaleMiddleware",
            "corsheaders.middleware.CorsMiddleware",
            "django.middleware.common.CommonMiddleware",
            "django.middleware.security.SecurityMiddleware",
            "django.middleware.csrf.CsrfViewMiddleware",
            "django.middleware.clickjacking.XFrameOptionsMiddleware",
            "django.contrib.auth.middleware.AuthenticationMiddleware",
            "django.contrib.messages.middleware.MessageMiddleware",
            "allauth.account.middleware.AccountMiddleware",
            "dj_pagination.middleware.PaginationMiddleware",
            "csp.middleware.CSPMiddleware",
            "readthedocs.core.middleware.ReferrerPolicyMiddleware",
            "simple_history.middleware.HistoryRequestMiddleware",
            "readthedocs.core.logs.ReadTheDocsRequestMiddleware",
            "django_structlog.middlewares.CeleryMiddleware",
        ]
        if self.SHOW_DEBUG_TOOLBAR:
            middlewares.insert(0, "debug_toolbar.middleware.DebugToolbarMiddleware")
        return middlewares

    AUTHENTICATION_BACKENDS = (
        # Needed to login by username in Django admin, regardless of `allauth`
        "django.contrib.auth.backends.ModelBackend",
        # `allauth` specific authentication methods, such as login by e-mail
        "allauth.account.auth_backends.AuthenticationBackend",
    )

    AUTH_PASSWORD_VALIDATORS = [
        {
            "NAME": "django.contrib.auth.password_validation.UserAttributeSimilarityValidator",
        },
        {
            "NAME": "django.contrib.auth.password_validation.MinimumLengthValidator",
            "OPTIONS": {
                "min_length": 9,
            },
        },
        {
            "NAME": "django.contrib.auth.password_validation.CommonPasswordValidator",
        },
        {
            "NAME": "django.contrib.auth.password_validation.NumericPasswordValidator",
        },
    ]

    # Paths
    SITE_ROOT = os.path.dirname(
        os.path.dirname(os.path.dirname(os.path.abspath(__file__)))
    )
    TEMPLATE_ROOT = os.path.join(SITE_ROOT, "readthedocs", "templates")
    DOCROOT = os.path.join(SITE_ROOT, "user_builds")
    LOGS_ROOT = os.path.join(SITE_ROOT, "logs")
    PRODUCTION_ROOT = os.path.join(SITE_ROOT, "prod_artifacts")
    PRODUCTION_MEDIA_ARTIFACTS = os.path.join(PRODUCTION_ROOT, "media")

    # Assets and media
    STATIC_ROOT = os.path.join(SITE_ROOT, "static")
    STATIC_URL = "/static/"
    MEDIA_ROOT = os.path.join(SITE_ROOT, "media/")
    MEDIA_URL = "/media/"
    ADMIN_MEDIA_PREFIX = "/media/admin/"
    STATICFILES_DIRS = [
        os.path.join(SITE_ROOT, "readthedocs", "static"),
        os.path.join(SITE_ROOT, "media"),
    ]
    STATICFILES_FINDERS = [
        "readthedocs.core.static.SelectiveFileSystemFinder",
        "django.contrib.staticfiles.finders.AppDirectoriesFinder",
        "readthedocs.core.finders.DebugToolbarFinder",
    ]
    PYTHON_MEDIA = False

    # Django Storage subclass used to write build artifacts to cloud or local storage
    # https://docs.readthedocs.io/page/development/settings.html#rtd-build-media-storage
    RTD_BUILD_MEDIA_STORAGE = "readthedocs.builds.storage.BuildMediaFileSystemStorage"
    RTD_BUILD_ENVIRONMENT_STORAGE = (
        "readthedocs.builds.storage.BuildMediaFileSystemStorage"
    )
    RTD_BUILD_TOOLS_STORAGE = "readthedocs.builds.storage.BuildMediaFileSystemStorage"
    RTD_BUILD_COMMANDS_STORAGE = (
        "readthedocs.builds.storage.BuildMediaFileSystemStorage"
    )
    RTD_STATICFILES_STORAGE = "readthedocs.builds.storage.StaticFilesStorage"

    @property
    def TEMPLATES(self):
        dirs = [self.TEMPLATE_ROOT]
        if self.RTD_EXT_THEME_ENABLED:
            dirs.insert(
                0,
                os.path.join(
                    os.path.dirname(readthedocsext.theme.__file__),
                    "templates",
                ),
            )

        # Disable ``cached.Loader`` on development
        # https://docs.djangoproject.com/en/4.2/ref/templates/api/#django.template.loaders.cached.Loader
        default_loaders = [
            "django.template.loaders.filesystem.Loader",
            "django.template.loaders.app_directories.Loader",
        ]
        cached_loaders = [("django.template.loaders.cached.Loader", default_loaders)]

        return [
            {
                "BACKEND": "django.template.backends.django.DjangoTemplates",
                "DIRS": dirs,
                "OPTIONS": {
                    "debug": self.DEBUG,
                    "loaders": default_loaders if self.DEBUG else cached_loaders,
                    "context_processors": [
                        "django.contrib.auth.context_processors.auth",
                        "django.contrib.messages.context_processors.messages",
                        "django.template.context_processors.debug",
                        "django.template.context_processors.i18n",
                        "django.template.context_processors.media",
                        "django.template.context_processors.request",
                        # Read the Docs processor
                        "readthedocs.core.context_processors.readthedocs_processor",
                        "readthedocs.core.context_processors.user_notifications",
                    ],
                },
            },
        ]

    # Cache
    CACHES = {
        "default": {
            "BACKEND": "django.core.cache.backends.locmem.LocMemCache",
            "PREFIX": "docs",
        }
    }
    CACHE_MIDDLEWARE_SECONDS = 60

    # I18n
    TIME_ZONE = "UTC"
    USE_TZ = True
    LANGUAGE_CODE = "en-us"
    LANGUAGES = (
        ("ca", gettext("Catalan")),
        ("en", gettext("English")),
        ("es", gettext("Spanish")),
        ("pt-br", gettext("Brazilian Portuguese")),
        ("nb", gettext("Norwegian Bokmål")),
        ("fr", gettext("French")),
        ("ru", gettext("Russian")),
        ("de", gettext("German")),
        ("gl", gettext("Galician")),
        ("vi", gettext("Vietnamese")),
        ("zh-cn", gettext("Simplified Chinese")),
        ("zh-tw", gettext("Traditional Chinese")),
        ("ja", gettext("Japanese")),
        ("uk", gettext("Ukrainian")),
        ("it", gettext("Italian")),
        ("ko", gettext("Korean")),
    )
    LOCALE_PATHS = [
        os.path.join(SITE_ROOT, "readthedocs", "locale"),
    ]
    USE_I18N = True
    USE_L10N = True

    # Celery
    CELERY_APP_NAME = "readthedocs"
    CELERY_ALWAYS_EAGER = True
    CELERYD_TASK_TIME_LIMIT = 60 * 60  # 60 minutes
    CELERY_SEND_TASK_ERROR_EMAILS = False
    CELERY_IGNORE_RESULT = True
    CELERYD_HIJACK_ROOT_LOGGER = False
    # This stops us from pre-fetching a task that then sits around on the builder
    CELERY_ACKS_LATE = True
    # Don't queue a bunch of tasks in the workers
    CELERYD_PREFETCH_MULTIPLIER = 1
    CELERY_CREATE_MISSING_QUEUES = True

    CELERY_DEFAULT_QUEUE = "celery"
    CELERYBEAT_SCHEDULER = "django_celery_beat.schedulers:DatabaseScheduler"
    CELERYBEAT_SCHEDULE = {
        "quarter-finish-inactive-builds": {
            "task": "readthedocs.projects.tasks.utils.finish_inactive_builds",
            "schedule": crontab(minute="*/15"),
            "options": {"queue": "web"},
        },
        "every-day-delete-old-search-queries": {
            "task": "readthedocs.search.tasks.delete_old_search_queries_from_db",
            "schedule": crontab(minute=0, hour=0),
            "options": {"queue": "web"},
        },
        "every-day-delete-old-page-views": {
            "task": "readthedocs.analytics.tasks.delete_old_page_counts",
            "schedule": crontab(minute=27, hour="*/6"),
            "options": {"queue": "web"},
        },
        "every-day-delete-old-buildata-models": {
            "task": "readthedocs.telemetry.tasks.delete_old_build_data",
            "schedule": crontab(minute=0, hour=2),
            "options": {"queue": "web"},
        },
        "weekly-delete-old-personal-audit-logs": {
            "task": "readthedocs.audit.tasks.delete_old_personal_audit_logs",
            "schedule": crontab(day_of_week="wed", minute=0, hour=7),
            "options": {"queue": "web"},
        },
        "every-day-resync-sso-organization-users": {
            "task": "readthedocs.oauth.tasks.sync_remote_repositories_organizations",
            "schedule": crontab(minute=0, hour=4),
            "options": {"queue": "web"},
        },
        "quarter-archive-builds": {
            "task": "readthedocs.builds.tasks.archive_builds_task",
            "schedule": crontab(minute="*/15"),
            "options": {"queue": "web"},
            "kwargs": {
                "days": 1,
                "limit": 500,
                "delete": True,
            },
        },
        "every-three-hours-delete-inactive-external-versions": {
            "task": "readthedocs.builds.tasks.delete_closed_external_versions",
            # Increase the frequency because we have 255k closed versions and they keep growing.
            # It's better to increase this frequency than the `limit=` of the task.
            "schedule": crontab(minute=0, hour="*/3"),
            "options": {"queue": "web"},
        },
        "every-day-resync-remote-repositories": {
            "task": "readthedocs.oauth.tasks.sync_active_users_remote_repositories",
            "schedule": crontab(minute=30, hour=2),
            "options": {"queue": "web"},
        },
        "every-day-email-pending-custom-domains": {
            "task": "readthedocs.domains.tasks.email_pending_custom_domains",
            "schedule": crontab(minute=0, hour=3),
            "options": {"queue": "web"},
        },
        "every-15m-delete-pidbox-objects": {
            "task": "readthedocs.core.tasks.cleanup_pidbox_keys",
            "schedule": crontab(minute="*/15"),
            "options": {"queue": "web"},
        },
        "every-day-delete-old-revoked-build-api-keys": {
            "task": "readthedocs.api.v2.tasks.delete_old_revoked_build_api_keys",
            "schedule": crontab(minute=0, hour=4),
            "options": {"queue": "web"},
        },
    }

    # Sentry
    SENTRY_CELERY_IGNORE_EXPECTED = True

    # Docker
    DOCKER_ENABLE = False
    DOCKER_SOCKET = "unix:///var/run/docker.sock"

    # User used to create the container.
    # In production we use the same user than the one defined by the
    # ``USER docs`` instruction inside the Dockerfile.
    # In development, we can use the "UID:GID" of the current user running the
    # instance to avoid file permissions issues.
    # https://docs.docker.com/engine/reference/run/#user
    RTD_DOCKER_USER = "docs:docs"
    RTD_DOCKER_SUPER_USER = "root:root"
    RTD_DOCKER_WORKDIR = "/home/docs/"

    RTD_DOCKER_COMPOSE = False

    DOCKER_VERSION = "auto"
    DOCKER_DEFAULT_VERSION = "ubuntu-22.04"
    DOCKER_IMAGE = "{}:{}".format(
        constants_docker.DOCKER_DEFAULT_IMAGE, DOCKER_DEFAULT_VERSION
    )

    # Additional binds for the build container
    RTD_DOCKER_ADDITIONAL_BINDS = {}
    RTD_DOCKER_BUILD_SETTINGS = constants_docker.RTD_DOCKER_BUILD_SETTINGS
    # This is used for the image used to clone the users repo,
    # since we can't read their config file image choice before cloning
    RTD_DOCKER_CLONE_IMAGE = RTD_DOCKER_BUILD_SETTINGS["os"]["ubuntu-22.04"]

    def _get_docker_memory_limit(self):
        try:
            total_memory = int(
                subprocess.check_output(
                    "free -m | awk '/^Mem:/{print $2}'",
                    shell=True,
                )
            )
            return total_memory, round(total_memory - 1000, -2)
        except ValueError:
            # On systems without a `free` command it will return a string to
            # int and raise a ValueError
            log.exception("Failed to get memory size, using defaults Docker limits.")

    # Coefficient used to determine build time limit, as a percentage of total
    # memory. Historical values here were 0.225 to 0.3.
    DOCKER_TIME_LIMIT_COEFF = 0.25

    @property
    def DOCKER_LIMITS(self):
        """
        Set docker limits dynamically, if in production, based on system memory.

        We do this to avoid having separate build images. This assumes 1 build
        process per server, which will be allowed to consume all available
        memory.

        We subtract 750MiB for overhead of processes and base system, and set
        the build time as proportional to the memory limit.
        """
        # Our normal default
        limits = {
            "memory": "1g",
            "time": 600,
        }

        # Only run on our servers
        if self.RTD_IS_PRODUCTION:
            total_memory, memory_limit = self._get_docker_memory_limit()
            if memory_limit:
                limits = {
                    "memory": f"{memory_limit}m",
                    "time": max(
                        limits["time"],
                        round(total_memory * self.DOCKER_TIME_LIMIT_COEFF, -2),
                    ),
                }
        log.info(
            "Using dynamic docker limits.",
            hostname=socket.gethostname(),
            memory=limits["memory"],
            time=limits["time"],
        )
        return limits

    # All auth
    ACCOUNT_ADAPTER = "readthedocs.core.adapters.AccountAdapter"
    ACCOUNT_EMAIL_REQUIRED = True

    # Make email verification mandatory.
    # Users won't be able to login until they verify the email address.
    ACCOUNT_EMAIL_VERIFICATION = "mandatory"

    ACCOUNT_AUTHENTICATION_METHOD = "username_email"
    ACCOUNT_EMAIL_CONFIRMATION_EXPIRE_DAYS = 7
    SOCIALACCOUNT_AUTO_SIGNUP = False
    SOCIALACCOUNT_STORE_TOKENS = True

    _SOCIALACCOUNT_PROVIDERS = {
<<<<<<< HEAD
        'github': {
=======
        "github": {
>>>>>>> a0526ff7
            "APPS": [
                {"client_id": "123", "secret": "456", "key": ""},
            ],
            "VERIFIED_EMAIL": True,
            "SCOPE": [
                "user:email",
                "read:org",
                "admin:repo_hook",
                "repo:status",
            ],
        },
        "gitlab": {
            "APPS": [
                {"client_id": "123", "secret": "456", "key": ""},
            ],
            "VERIFIED_EMAIL": True,
            "SCOPE": [
                "api",
                "read_user",
            ],
        },
        "bitbucket_oauth2": {
            "APPS": [
                {"client_id": "123", "secret": "456", "key": ""},
            ],
            # Bitbucket scope/permissions are determined by the Oauth consumer setup on bitbucket.org.
        },
        # Deprecated, we use `bitbucket_oauth2` for all new connections.
        "bitbucket": {
            "APPS": [
                {"client_id": "123", "secret": "456", "key": ""},
            ],
        },
    }

    @property
    def SOCIALACCOUNT_PROVIDERS(self):
        """
        This is useful to override in a subclass, mainly to add the secrets when deploying.

        Our ops repos have a complex (shared) inheritance structure, so it's easier this way.
        """
        return self._SOCIALACCOUNT_PROVIDERS

    ACCOUNT_FORMS = {
        "signup": "readthedocs.forms.SignupFormWithNewsletter",
    }

    # CORS
    # Don't allow sending cookies in cross-domain requests, this is so we can
    # relax our CORS headers for more views, but at the same time not opening
    # users to CSRF attacks. The sustainability API is the only view that requires
    # cookies to be send cross-site, we override that for that view only.
    CORS_ALLOW_CREDENTIALS = False

    # Allow cross-site requests from any origin,
    # all information from our allowed endpoits is public.
    #
    # NOTE: We don't use `CORS_ALLOW_ALL_ORIGINS=True`,
    # since that will set the `Access-Control-Allow-Origin` header to `*`,
    # we won't be able to pass credentials fo the sustainability API with that value.
    CORS_ALLOWED_ORIGIN_REGEXES = [re.compile(".+")]
    CORS_ALLOW_HEADERS = list(default_headers) + [
        "x-hoverxref-version",
    ]
    # Additional protection to allow only idempotent methods.
    CORS_ALLOW_METHODS = [
        "GET",
        "OPTIONS",
        "HEAD",
    ]

    # URLs to allow CORS to read from unauthed.
    CORS_URLS_REGEX = re.compile(
        r"""
        ^(
            /api/v2/footer_html
            |/api/v2/search
            |/api/v2/docsearch
            |/api/v2/embed
            |/api/v3/embed
            |/api/v2/sustainability
        )
        """,
        re.VERBOSE,
    )

    # RTD Settings
    ALLOW_PRIVATE_REPOS = False
    DEFAULT_PRIVACY_LEVEL = "public"
    DEFAULT_VERSION_PRIVACY_LEVEL = "public"
    ALLOW_ADMIN = True

    # Organization settings
    RTD_ALLOW_ORGANIZATIONS = False
    RTD_ORG_DEFAULT_STRIPE_SUBSCRIPTION_PRICE = "trial-v2-monthly"
    RTD_ORG_TRIAL_PERIOD_DAYS = 30

    # Elasticsearch settings.
    ELASTICSEARCH_DSL = {
        "default": {
            "hosts": "http://elastic:password@search:9200",
        },
    }
    # Chunk size for elasticsearch reindex celery tasks
    ES_TASK_CHUNK_SIZE = 500

    # Info from Honza about this:
    # The key to determine shard number is actually usually not the node count,
    # but the size of your data.
    # There are advantages to just having a single shard in an index since
    # you don't have to do the distribute/collect steps when executing a search.
    # If your data will allow it (not significantly larger than 40GB)
    # I would recommend going to a single shard and one replica meaning
    # any of the two nodes will be able to serve any search without talking to the other one.
    # Scaling to more searches will then just mean adding a third node
    # and a second replica resulting in immediate 50% bump in max search throughput.

    ES_INDEXES = {
        "project": {
            "name": "project_index",
            "settings": {"number_of_shards": 1, "number_of_replicas": 1},
        },
        "page": {
            "name": "page_index",
            "settings": {
                "number_of_shards": 1,
                "number_of_replicas": 1,
            },
        },
    }

    # ANALYZER = 'analysis': {
    #     'analyzer': {
    #         'default_icu': {
    #             'type': 'custom',
    #             'tokenizer': 'icu_tokenizer',
    #             'filter': ['word_delimiter', 'icu_folding', 'icu_normalizer'],
    #         }
    #     }
    # }

    # Disable auto refresh for increasing index performance
    ELASTICSEARCH_DSL_AUTO_REFRESH = False

    ALLOWED_HOSTS = ["*"]

    ABSOLUTE_URL_OVERRIDES = {"auth.user": lambda o: "/profiles/{}/".format(o.username)}

    INTERNAL_IPS = ("127.0.0.1",)

    # Taggit
    # https://django-taggit.readthedocs.io
    TAGGIT_TAGS_FROM_STRING = "readthedocs.projects.tag_utils.rtd_parse_tags"

    # Stripe
    # Existing values we use
    STRIPE_SECRET = None
    STRIPE_PUBLISHABLE = None

    # DJStripe values -- **CHANGE THESE IN PRODUCTION**
    STRIPE_LIVE_SECRET_KEY = None
    STRIPE_TEST_SECRET_KEY = "sk_test_x"  # A default so the `checks` don't fail
    DJSTRIPE_WEBHOOK_SECRET = None
    STRIPE_LIVE_MODE = False  # Change to True in production
    # This is less optimal than setting the webhook secret
    # However, the app won't start without the secret
    # with this setting set to the default
    DJSTRIPE_WEBHOOK_VALIDATION = "retrieve_event"

    # These values shouldn't need to change..
    DJSTRIPE_FOREIGN_KEY_TO_FIELD = "id"
    DJSTRIPE_USE_NATIVE_JSONFIELD = (
        True  # We recommend setting to True for new installations
    )

    # Disable adding djstripe metadata to the Customer objects.
    # We are managing the subscriber relationship by ourselves,
    # since we have subscriptions attached to an organization or gold user
    # we can't make use of the DJSTRIPE_SUBSCRIBER_MODEL setting.
    DJSTRIPE_SUBSCRIBER_CUSTOMER_KEY = None

    # Do Not Track support
    DO_NOT_TRACK_ENABLED = False

    # Advertising configuration defaults
    ADSERVER_API_BASE = None
    ADSERVER_API_KEY = None
    ADSERVER_API_TIMEOUT = 0.35  # seconds

    # Misc application settings
    GLOBAL_ANALYTICS_CODE = None
    DASHBOARD_ANALYTICS_CODE = None  # For the dashboard, not docs
    GRAVATAR_DEFAULT_IMAGE = (
        "https://assets.readthedocs.org/static/images/silhouette.png"  # NOQA
    )
    OAUTH_AVATAR_USER_DEFAULT_URL = GRAVATAR_DEFAULT_IMAGE
    OAUTH_AVATAR_ORG_DEFAULT_URL = GRAVATAR_DEFAULT_IMAGE
    REST_FRAMEWORK = {
        "DEFAULT_FILTER_BACKENDS": (
            "django_filters.rest_framework.DjangoFilterBackend",
        ),
        "DEFAULT_PAGINATION_CLASS": "rest_framework.pagination.LimitOffsetPagination",  # NOQA
        "DEFAULT_THROTTLE_RATES": {
            "anon": "5/minute",
            "user": "60/minute",
        },
        "PAGE_SIZE": 10,
        "TEST_REQUEST_DEFAULT_FORMAT": "json",
    }

    SILENCED_SYSTEM_CHECKS = ["fields.W342"]

    # Logging
    LOG_FORMAT = "%(name)s:%(lineno)s[%(process)d]: %(levelname)s %(message)s"
    LOGGING = {
        "version": 1,
        "disable_existing_loggers": True,
        "formatters": {
            "default": {
                "format": LOG_FORMAT,
                "datefmt": "%d/%b/%Y %H:%M:%S",
            },
            # structlog
            "plain_console": {
                "()": structlog.stdlib.ProcessorFormatter,
                "processors": [
                    structlog.stdlib.ProcessorFormatter.remove_processors_meta,
                    structlog.dev.ConsoleRenderer(colors=False),
                ],
                # Allows to add extra data to log entries generated via ``logging`` module
                # See https://www.structlog.org/en/stable/standard-library.html#rendering-using-structlog-based-formatters-within-logging
                "foreign_pre_chain": shared_processors,
            },
            "colored_console": {
                "()": structlog.stdlib.ProcessorFormatter,
                "processors": [
                    structlog.stdlib.ProcessorFormatter.remove_processors_meta,
                    structlog.dev.ConsoleRenderer(colors=True),
                ],
                # Allows to add extra data to log entries generated via ``logging`` module
                # See https://www.structlog.org/en/stable/standard-library.html#rendering-using-structlog-based-formatters-within-logging
                "foreign_pre_chain": shared_processors,
            },
            "key_value": {
                "()": structlog.stdlib.ProcessorFormatter,
                "processors": [
                    structlog.processors.TimeStamper(fmt="iso"),
                    structlog.stdlib.ProcessorFormatter.remove_processors_meta,
                    structlog.processors.KeyValueRenderer(
                        key_order=["timestamp", "level", "event", "logger"]
                    ),
                ],
                # Allows to add extra data to log entries generated via ``logging`` module
                # See https://www.structlog.org/en/stable/standard-library.html#rendering-using-structlog-based-formatters-within-logging
                "foreign_pre_chain": shared_processors,
            },
        },
        "handlers": {
            "console": {
                "level": "INFO",
                "class": "logging.StreamHandler",
                "formatter": "plain_console",
            },
            "debug": {
                "level": "DEBUG",
                "class": "logging.handlers.RotatingFileHandler",
                "filename": os.path.join(LOGS_ROOT, "debug.log"),
                "formatter": "key_value",
            },
            "null": {
                "class": "logging.NullHandler",
            },
        },
        "loggers": {
            "": {  # root logger
                "handlers": ["debug", "console"],
                # Always send from the root, handlers can filter levels
                "level": "INFO",
            },
            "docker.utils.config": {
                "handlers": ["null"],
                # Don't double log at the root logger for these.
                "propagate": False,
            },
            "django_structlog.middlewares.request": {
                "handlers": ["null"],
                # Don't double log at the root logger for these.
                "propagate": False,
            },
            "readthedocs": {
                "handlers": ["debug", "console"],
                "level": "DEBUG",
                # Don't double log at the root logger for these.
                "propagate": False,
            },
            "django.security.DisallowedHost": {
                "handlers": ["null"],
                "propagate": False,
            },
            "elastic_transport.transport": {
                "handlers": ["null"],
                "propagate": False,
            },
            "celery.worker.consumer.gossip": {
                "handlers": ["null"],
                "propagate": False,
            },
        },
    }

    # MailerLite API for newsletter signups
    MAILERLITE_API_SUBSCRIBERS_URL = "https://api.mailerlite.com/api/v2/subscribers"
    MAILERLITE_API_ONBOARDING_GROUP_ID = None
    MAILERLITE_API_ONBOARDING_GROUP_URL = None
    MAILERLITE_API_KEY = None

    RTD_EMBED_API_EXTERNAL_DOMAINS = [
        r"^docs\.python\.org$",
        r"^docs\.scipy\.org$",
        r"^docs\.sympy\.org$",
        r"^numpy\.org$",
    ]
    RTD_EMBED_API_PAGE_CACHE_TIMEOUT = 5 * 10
    RTD_EMBED_API_DEFAULT_REQUEST_TIMEOUT = 1
    RTD_EMBED_API_DOMAIN_RATE_LIMIT = 50
    RTD_EMBED_API_DOMAIN_RATE_LIMIT_TIMEOUT = 60

    RTD_SPAM_THRESHOLD_DONT_SHOW_ADS = 100
    RTD_SPAM_THRESHOLD_DENY_ON_ROBOTS = 200
    RTD_SPAM_THRESHOLD_DONT_SHOW_DASHBOARD = 300
    RTD_SPAM_THRESHOLD_DONT_SERVE_DOCS = 500
    RTD_SPAM_THRESHOLD_DELETE_PROJECT = 1000
    RTD_SPAM_MAX_SCORE = 9999

    CACHEOPS_ENABLED = False
    CACHEOPS_TIMEOUT = 60 * 60  # seconds
    CACHEOPS_OPS = {"get", "fetch"}
    CACHEOPS_DEGRADE_ON_FAILURE = True
    CACHEOPS = {
        # readthedocs.projects.*
        "projects.project": {
            "ops": CACHEOPS_OPS,
            "timeout": CACHEOPS_TIMEOUT,
        },
        "projects.feature": {
            "ops": CACHEOPS_OPS,
            "timeout": CACHEOPS_TIMEOUT,
        },
        "projects.projectrelationship": {
            "ops": CACHEOPS_OPS,
            "timeout": CACHEOPS_TIMEOUT,
        },
        "projects.domain": {
            "ops": CACHEOPS_OPS,
            "timeout": CACHEOPS_TIMEOUT,
        },
        # readthedocs.builds.*
        "builds.version": {
            "ops": CACHEOPS_OPS,
            "timeout": CACHEOPS_TIMEOUT,
        },
        # readthedocs.organizations.*
        "organizations.organization": {
            "ops": CACHEOPS_OPS,
            "timeout": CACHEOPS_TIMEOUT,
        },
        # readthedocs.subscriptions.*
        "subscriptions.planfeature": {
            "ops": CACHEOPS_OPS,
            "timeout": CACHEOPS_TIMEOUT,
        },
    }<|MERGE_RESOLUTION|>--- conflicted
+++ resolved
@@ -670,11 +670,7 @@
     SOCIALACCOUNT_STORE_TOKENS = True
 
     _SOCIALACCOUNT_PROVIDERS = {
-<<<<<<< HEAD
-        'github': {
-=======
         "github": {
->>>>>>> a0526ff7
             "APPS": [
                 {"client_id": "123", "secret": "456", "key": ""},
             ],
