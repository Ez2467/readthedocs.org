--- conflicted
+++ resolved
@@ -116,60 +116,6 @@
             return 0
         return html_file.rank
 
-<<<<<<< HEAD
-    def prepare_domains(self, html_file):
-        """Prepares and returns the values for domains field."""
-        # TODO: remove this method completely. It's not used.
-        # I grepped all the code and I didn't find where it's used.
-
-        # XXX: Don't access the sphinx domains table while we migrate the ID type
-        # https://github.com/readthedocs/readthedocs.org/pull/9482.
-        if html_file.project.has_feature(Feature.DISABLE_SPHINX_DOMAINS):
-            return []
-
-        if not html_file.version.is_sphinx_type:
-            return []
-
-        all_domains = []
-        try:
-            domains_qs = html_file.sphinx_domains.exclude(
-                domain='std',
-                type__in=['doc', 'label']
-            ).iterator()
-
-            all_domains = [
-                {
-                    'role_name': domain.role_name,
-                    'anchor': domain.anchor,
-                    'type_display': domain.type_display,
-                    'docstrings': html_file.processed_json.get(
-                        'domain_data', {}
-                    ).get(domain.anchor, ''),
-                    'name': domain.name,
-                }
-                for domain in domains_qs
-            ]
-
-            log.debug(
-                "[%s] [%s] Total domains for file %s are: %s",
-                html_file.project.slug,
-                html_file.version.slug,
-                html_file.path,
-                len(all_domains)
-            )
-
-        except Exception:
-            log.exception(
-                "[%s] [%s] Error preparing domain data for file %s",
-                html_file.project.slug,
-                html_file.version.slug,
-                html_file.path
-            )
-
-        return all_domains
-
-=======
->>>>>>> 418980d4
     def get_queryset(self):
         """Don't include ignored files and delisted projects."""
         queryset = super().get_queryset()
