--- conflicted
+++ resolved
@@ -289,12 +289,7 @@
         max_length=32,
         choices=INTEGRATIONS,
     )
-<<<<<<< HEAD
-    provider_data = JSONField(_('Provider data'), default=dict)
-    provider_data_json = models.JSONField(
-=======
     provider_data = models.JSONField(
->>>>>>> 1a96766e
         _('Provider data'),
         null=True,
         blank=True,
