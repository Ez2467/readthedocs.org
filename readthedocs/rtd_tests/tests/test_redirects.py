<<<<<<< HEAD
from __future__ import absolute_import

=======
# -*- coding: utf-8 -*-
>>>>>>> 59d9e3ec
import logging

from django.http import Http404
from django.test import TestCase
from django.test.utils import override_settings
from django_dynamic_fixture import fixture, get
from mock import patch

from readthedocs.builds.constants import LATEST
from readthedocs.builds.models import Version
from readthedocs.projects.models import Project
from readthedocs.redirects.models import Redirect


@override_settings(PUBLIC_DOMAIN='readthedocs.org', USE_SUBDOMAIN=False, APPEND_SLASH=False)
class RedirectTests(TestCase):
    fixtures = ['eric', 'test_data']

    def setUp(self):
        logging.disable(logging.DEBUG)
        self.client.login(username='eric', password='test')
        self.client.post(
            '/dashboard/import/',
            {
                'repo_type': 'git', 'name': 'Pip',
                'tags': 'big, fucking, monkey', 'default_branch': '',
                'project_url': 'http://pip.rtfd.org',
                'repo': 'https://github.com/fail/sauce',
                'csrfmiddlewaretoken': '34af7c8a5ba84b84564403a280d9a9be',
                'default_version': LATEST,
                'privacy_level': 'public',
                'version_privacy_level': 'public',
                'description': 'wat',
                'documentation_type': 'sphinx',
            },
        )
        pip = Project.objects.get(slug='pip')
        pip.versions.create_latest()

    def test_proper_url_no_slash(self):
        r = self.client.get('/docs/pip')
        self.assertEqual(r.status_code, 404)

    def test_proper_url(self):
        r = self.client.get('/docs/pip/')
        self.assertEqual(r.status_code, 302)
        self.assertEqual(
            r['Location'], 'http://readthedocs.org/docs/pip/en/latest/',
        )

    # Specific Page Redirects
    def test_proper_page_on_main_site(self):
        r = self.client.get('/docs/pip/page/test.html')
        self.assertEqual(r.status_code, 302)
        self.assertEqual(
            r['Location'],
            'http://readthedocs.org/docs/pip/en/latest/test.html',
        )

    def test_page_redirect_with_query_params(self):
        r = self.client.get('/docs/pip/page/test.html?foo=bar')
        self.assertEqual(r.status_code, 302)
        self.assertEqual(
            r['Location'],
            'http://readthedocs.org/docs/pip/en/latest/test.html?foo=bar'
        )

    # If slug is neither valid lang nor valid version, it should 404.
    # TODO: This should 404 directly, not redirect first
    def test_improper_url_with_nonexistent_slug(self):
        r = self.client.get('/docs/pip/nonexistent/')
        self.assertEqual(r.status_code, 404)

    def test_improper_url_filename_only(self):
        r = self.client.get('/docs/pip/test.html')
        self.assertEqual(r.status_code, 404)

    def test_improper_url_dir_file(self):
        r = self.client.get('/docs/pip/nonexistent_dir/bogus.html')
        self.assertEqual(r.status_code, 404)

    def test_improper_url_dir_subdir_file(self):
        r = self.client.get('/docs/pip/nonexistent_dir/subdir/bogus.html')
        self.assertEqual(r.status_code, 404)

    def test_improper_url_lang_file(self):
        r = self.client.get('/docs/pip/en/bogus.html')
        self.assertEqual(r.status_code, 404)

    def test_improper_url_lang_subdir_file(self):
        r = self.client.get('/docs/pip/en/nonexistent_dir/bogus.html')
        self.assertEqual(r.status_code, 404)

    def test_improper_url_version_dir_file(self):
        r = self.client.get('/docs/pip/latest/nonexistent_dir/bogus.html')
        self.assertEqual(r.status_code, 404)

    # Subdomains
    @override_settings(USE_SUBDOMAIN=True)
    def test_proper_subdomain(self):
        r = self.client.get('/', HTTP_HOST='pip.readthedocs.org')
        self.assertEqual(r.status_code, 302)
        self.assertEqual(
            r['Location'], 'http://pip.readthedocs.org/en/latest/',
        )

    @override_settings(USE_SUBDOMAIN=True)
    def test_root_redirect_with_query_params(self):
        r = self.client.get('/?foo=bar', HTTP_HOST='pip.readthedocs.org')
        self.assertEqual(r.status_code, 302)
        self.assertEqual(
            r['Location'],
            'http://pip.readthedocs.org/en/latest/?foo=bar'
        )

    # Specific Page Redirects
    @override_settings(USE_SUBDOMAIN=True)
    def test_proper_page_on_subdomain(self):
        r = self.client.get('/page/test.html', HTTP_HOST='pip.readthedocs.org')
        self.assertEqual(r.status_code, 302)
        self.assertEqual(
            r['Location'],
            'http://pip.readthedocs.org/en/latest/test.html',
        )

    @override_settings(USE_SUBDOMAIN=True)
    def test_improper_subdomain_filename_only(self):
        r = self.client.get('/test.html', HTTP_HOST='pip.readthedocs.org')
        self.assertEqual(r.status_code, 404)


@override_settings(PUBLIC_DOMAIN='readthedocs.org', USE_SUBDOMAIN=False)
class RedirectAppTests(TestCase):
    fixtures = ['eric', 'test_data']

    def setUp(self):
        self.client.login(username='eric', password='test')
        self.client.post(
            '/dashboard/import/',
            {
                'repo_type': 'git', 'name': 'Pip',
                'tags': 'big, fucking, monkey', 'default_branch': '',
                'project_url': 'http://pip.rtfd.org',
                'repo': 'https://github.com/fail/sauce',
                'csrfmiddlewaretoken': '34af7c8a5ba84b84564403a280d9a9be',
                'default_version': LATEST,
                'privacy_level': 'public',
                'version_privacy_level': 'public',
                'description': 'wat',
                'documentation_type': 'sphinx',
            },
        )
        self.pip = Project.objects.get(slug='pip')
        self.pip.versions.create_latest()

    @override_settings(USE_SUBDOMAIN=True)
    def test_redirect_prefix_infinite(self):
        """
        Avoid infinite redirects.

        If the URL hit is the same that the URL returned for redirection, we
        return a 404.

        These examples comes from this issue:
          * https://github.com/rtfd/readthedocs.org/issues/4673
        """
        Redirect.objects.create(
            project=self.pip, redirect_type='prefix',
            from_url='/',
        )
        r = self.client.get('/redirect', HTTP_HOST='pip.readthedocs.org')
        self.assertEqual(r.status_code, 302)
        self.assertEqual(
            r['Location'], 'http://pip.readthedocs.org/en/latest/redirect.html',
        )

        r = self.client.get('/redirect/', HTTP_HOST='pip.readthedocs.org')
        self.assertEqual(r.status_code, 302)
        self.assertEqual(
            r['Location'], 'http://pip.readthedocs.org/en/latest/redirect/',
        )

        r = self.client.get('/en/latest/redirect/', HTTP_HOST='pip.readthedocs.org')
        self.assertEqual(r.status_code, 404)

    @override_settings(USE_SUBDOMAIN=True)
    def test_redirect_root(self):
        Redirect.objects.create(
            project=self.pip, redirect_type='prefix', from_url='/woot/',
        )
        r = self.client.get('/woot/faq.html', HTTP_HOST='pip.readthedocs.org')
        self.assertEqual(r.status_code, 302)
        self.assertEqual(
            r['Location'], 'http://pip.readthedocs.org/en/latest/faq.html',
        )

    @override_settings(USE_SUBDOMAIN=True)
    def test_redirect_page(self):
        Redirect.objects.create(
            project=self.pip, redirect_type='page',
            from_url='/install.html', to_url='/tutorial/install.html',
        )
        r = self.client.get('/install.html', HTTP_HOST='pip.readthedocs.org')
        self.assertEqual(r.status_code, 302)
        self.assertEqual(
            r['Location'], 'http://pip.readthedocs.org/en/latest/tutorial/install.html',
        )

    @override_settings(USE_SUBDOMAIN=True)
    def test_redirect_with_query_params(self):
        Redirect.objects.create(
            project=self.pip, redirect_type='page',
            from_url='/install.html', to_url='/tutorial/install.html'
        )
        r = self.client.get(
            '/install.html?foo=bar', HTTP_HOST='pip.readthedocs.org'
        )
        self.assertEqual(r.status_code, 302)
        self.assertEqual(
            r['Location'],
            'http://pip.readthedocs.org/en/latest/tutorial/install.html?foo=bar'
        )

    @override_settings(USE_SUBDOMAIN=True)
    def test_redirect_exact(self):
        Redirect.objects.create(
            project=self.pip, redirect_type='exact',
            from_url='/en/latest/install.html', to_url='/en/latest/tutorial/install.html',
        )
        r = self.client.get('/en/latest/install.html', HTTP_HOST='pip.readthedocs.org')
        self.assertEqual(r.status_code, 302)
        self.assertEqual(
            r['Location'], 'http://pip.readthedocs.org/en/latest/tutorial/install.html',
        )

    @override_settings(USE_SUBDOMAIN=True)
    def test_redirect_exact_with_rest(self):
        """
        Exact redirects can have a ``$rest`` in the ``from_url``.

        Use case: we want to deprecate version ``2.0`` and replace it by
        ``3.0``. We write an exact redirect from ``/en/2.0/$rest`` to
        ``/en/3.0/``.
        """
        Redirect.objects.create(
            project=self.pip, redirect_type='exact',
            from_url='/en/latest/$rest', to_url='/en/version/', # change version
        )
        r = self.client.get('/en/latest/guides/install.html', HTTP_HOST='pip.readthedocs.org')
        self.assertEqual(r.status_code, 302)
        self.assertEqual(
            r['Location'], 'http://pip.readthedocs.org/en/version/guides/install.html',
        )

        Redirect.objects.create(
            project=self.pip, redirect_type='exact',
            from_url='/es/version/$rest', to_url='/en/master/', # change language and version
        )
        r = self.client.get('/es/version/guides/install.html', HTTP_HOST='pip.readthedocs.org')
        self.assertEqual(r.status_code, 302)
        self.assertEqual(
            r['Location'], 'http://pip.readthedocs.org/en/master/guides/install.html',
        )

    @override_settings(USE_SUBDOMAIN=True)
    def test_redirect_inactive_version(self):
        """
        Inactive Version (``active=False``) should redirect properly.

        The function that servers the page should return 404 when serving a page
        of an inactive version and the redirect system should work.
        """
        version = get(
            Version,
            slug='oldversion',
            project=self.pip,
            active=False,
        )
        Redirect.objects.create(
            project=self.pip,
            redirect_type='exact',
            from_url='/en/oldversion/',
            to_url='/en/newversion/',
        )
        r = self.client.get('/en/oldversion/', HTTP_HOST='pip.readthedocs.org')
        self.assertEqual(r.status_code, 302)
        self.assertEqual(
            r['Location'], 'http://pip.readthedocs.org/en/newversion/',
        )

    @override_settings(USE_SUBDOMAIN=True)
    def test_redirect_keeps_version_number(self):
        Redirect.objects.create(
            project=self.pip, redirect_type='page',
            from_url='/how_to_install.html', to_url='/install.html',
        )
        with patch('readthedocs.core.views.serve._serve_symlink_docs') as _serve_docs:
            _serve_docs.side_effect = Http404()
            r = self.client.get(
                '/en/0.8.1/how_to_install.html',
                HTTP_HOST='pip.readthedocs.org',
            )
            self.assertEqual(r.status_code, 302)
            self.assertEqual(
                r['Location'],
                'http://pip.readthedocs.org/en/0.8.1/install.html',
            )

    @override_settings(USE_SUBDOMAIN=True)
    def test_redirect_keeps_language(self):
        Redirect.objects.create(
            project=self.pip, redirect_type='page',
            from_url='/how_to_install.html', to_url='/install.html',
        )
        with patch('readthedocs.core.views.serve._serve_symlink_docs') as _serve_docs:
            _serve_docs.side_effect = Http404()
            r = self.client.get(
                '/de/0.8.1/how_to_install.html',
                HTTP_HOST='pip.readthedocs.org',
            )
            self.assertEqual(r.status_code, 302)
            self.assertEqual(
                r['Location'],
                'http://pip.readthedocs.org/de/0.8.1/install.html',
            )

    @override_settings(USE_SUBDOMAIN=True)
    def test_redirect_recognizes_custom_cname(self):
        Redirect.objects.create(
            project=self.pip, redirect_type='page', from_url='/install.html',
            to_url='/tutorial/install.html',
        )
        r = self.client.get(
            '/install.html',
            HTTP_HOST='pip.pypa.io',
            HTTP_X_RTD_SLUG='pip',
        )
        self.assertEqual(r.status_code, 302)
        self.assertEqual(
            r['Location'],
            'http://pip.pypa.io/en/latest/tutorial/install.html',
        )

    @override_settings(USE_SUBDOMAIN=True, PYTHON_MEDIA=True)
    def test_redirect_html(self):
        Redirect.objects.create(
            project=self.pip, redirect_type='sphinx_html',
        )
        r = self.client.get('/en/latest/faq/', HTTP_HOST='pip.readthedocs.org')
        self.assertEqual(r.status_code, 302)
        self.assertEqual(
            r['Location'], 'http://pip.readthedocs.org/en/latest/faq.html',
        )

    @override_settings(USE_SUBDOMAIN=True, PYTHON_MEDIA=True)
    def test_redirect_html_index(self):
        Redirect.objects.create(
            project=self.pip, redirect_type='sphinx_html',
        )
        r = self.client.get('/en/latest/faq/index.html', HTTP_HOST='pip.readthedocs.org')
        self.assertEqual(r.status_code, 302)
        self.assertEqual(
            r['Location'], 'http://pip.readthedocs.org/en/latest/faq.html',
        )

    @override_settings(USE_SUBDOMAIN=True, PYTHON_MEDIA=True)
    def test_redirect_htmldir(self):
        Redirect.objects.create(
            project=self.pip, redirect_type='sphinx_htmldir',
        )
        r = self.client.get('/en/latest/faq.html', HTTP_HOST='pip.readthedocs.org')
        self.assertEqual(r.status_code, 302)
        self.assertEqual(
            r['Location'], 'http://pip.readthedocs.org/en/latest/faq/',
        )


class CustomRedirectTests(TestCase):

    @classmethod
    def setUpTestData(cls):
        cls.pip = Project.objects.create(**{
            'repo_type': 'git',
            'name': 'Pip',
            'default_branch': '',
            'project_url': 'http://pip.rtfd.org',
            'repo': 'https://github.com/fail/sauce',
            'default_version': LATEST,
            'privacy_level': 'public',
            'version_privacy_level': 'public',
            'description': 'wat',
            'documentation_type': 'sphinx',
        })
        Redirect.objects.create(
            project=cls.pip,
            redirect_type='page',
            from_url='/install.html',
            to_url='/install.html#custom-fragment',
        )

    def test_redirect_fragment(self):
        redirect = Redirect.objects.get(project=self.pip)
        path = redirect.get_redirect_path('/install.html')
        expected_path = '/docs/pip/en/latest/install.html#custom-fragment'
        self.assertEqual(path, expected_path)


@override_settings(PUBLIC_DOMAIN='readthedocs.org', USE_SUBDOMAIN=False)
class RedirectBuildTests(TestCase):
    fixtures = ['eric', 'test_data']

    def setUp(self):
        self.project = get(
            Project,
            slug='project-1',
            documentation_type='sphinx',
            conf_py_file='test_conf.py',
            versions=[fixture()],
        )
        self.version = self.project.versions.all()[0]

    def test_redirect_list(self):
        r = self.client.get('/builds/project-1/')
        self.assertEqual(r.status_code, 301)
        self.assertEqual(r['Location'], '/projects/project-1/builds/')

    def test_redirect_detail(self):
        r = self.client.get('/builds/project-1/1337/')
        self.assertEqual(r.status_code, 301)
        self.assertEqual(r['Location'], '/projects/project-1/builds/1337/')


@override_settings(PUBLIC_DOMAIN='readthedocs.org', USE_SUBDOMAIN=False)
class GetFullPathTests(TestCase):
    fixtures = ['eric', 'test_data']

    def setUp(self):
        self.proj = Project.objects.get(slug='read-the-docs')
        self.redirect = get(Redirect, project=self.proj)

    def test_http_filenames_return_themselves(self):
        self.assertEqual(
            self.redirect.get_full_path('http://rtfd.org'),
            'http://rtfd.org',
        )

    def test_redirects_no_subdomain(self):
        self.assertEqual(
            self.redirect.get_full_path('index.html'),
            '/docs/read-the-docs/en/latest/',
        )

    @override_settings(
        USE_SUBDOMAIN=True, PRODUCTION_DOMAIN='rtfd.org',
    )
    def test_redirects_with_subdomain(self):
        self.assertEqual(
            self.redirect.get_full_path('faq.html'),
            '/en/latest/faq.html',
        )

    @override_settings(
        USE_SUBDOMAIN=True, PRODUCTION_DOMAIN='rtfd.org',
    )
    def test_single_version_with_subdomain(self):
        self.redirect.project.single_version = True
        self.assertEqual(
            self.redirect.get_full_path('faq.html'),
            '/faq.html',
        )

    def test_single_version_no_subdomain(self):
        self.redirect.project.single_version = True
        self.assertEqual(
            self.redirect.get_full_path('faq.html'),
            '/docs/read-the-docs/faq.html',
        )<|MERGE_RESOLUTION|>--- conflicted
+++ resolved
@@ -1,9 +1,4 @@
-<<<<<<< HEAD
-from __future__ import absolute_import
-
-=======
 # -*- coding: utf-8 -*-
->>>>>>> 59d9e3ec
 import logging
 
 from django.http import Http404
