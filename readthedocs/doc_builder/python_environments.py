--- conflicted
+++ resolved
@@ -10,7 +10,6 @@
 import shutil
 import six
 from builtins import object, open
-from six import text_type
 
 from django.conf import settings
 
@@ -165,11 +164,7 @@
         with open(self.environment_json_path(), 'w') as fpath:
             # Compatibility for Py2 and Py3. ``io.TextIOWrapper`` expects
             # unicode but ``json.dumps`` returns str in Py2.
-<<<<<<< HEAD
-            fpath.write(text_type(json.dumps(data)))
-=======
             fpath.write(six.text_type(json.dumps(data)))
->>>>>>> df8079a1
 
 
 class Virtualenv(PythonEnvironment):
