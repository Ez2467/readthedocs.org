--- conflicted
+++ resolved
@@ -94,34 +94,7 @@
     filter_fields = ('slug',)  # django-filter<2.0.0
     filterset_fields = ('slug',)
 
-<<<<<<< HEAD
-    @detail_route()
-=======
     @decorators.action(detail=True)
-    def valid_versions(self, request, **kwargs):
-        """Maintain state of versions that are wanted."""
-        project = get_object_or_404(
-            Project.objects.api(request.user), pk=kwargs['pk'])
-        if (not project.num_major or not project.num_minor or
-                not project.num_point):
-            return Response(
-                {
-                    'error': 'Project does not support point version control',
-                },
-                status=status.HTTP_400_BAD_REQUEST,
-            )
-        version_strings = project.supported_versions()
-        # Disable making old versions inactive for now.
-        # project.versions.exclude(verbose_name__in=version_strings).update(active=False)
-        project.versions.filter(verbose_name__in=version_strings).update(
-            active=True,
-        )
-        return Response({
-            'flat': version_strings,
-        })
-
-    @decorators.action(detail=True)
->>>>>>> 213dabe9
     def translations(self, *_, **__):
         translations = self.get_object().translations.all()
         return Response({
