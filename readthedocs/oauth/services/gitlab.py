--- conflicted
+++ resolved
@@ -186,6 +186,7 @@
             repo.html_url = fields['web_url']
             repo.vcs = 'git'
             repo.private = not repo_is_public
+            repo.default_branch = fields.get('default_branch')
 
             owner = fields.get('owner') or {}
             repo.avatar_url = (
@@ -220,22 +221,6 @@
             remote_relation.json = fields
             remote_relation.save()
 
-<<<<<<< HEAD
-=======
-            repo.vcs = 'git'
-            repo.default_branch = fields.get('default_branch')
-            repo.account = self.account
-
-            owner = fields.get('owner') or {}
-            repo.avatar_url = (
-                fields.get('avatar_url') or owner.get('avatar_url')
-            )
-            if not repo.avatar_url:
-                repo.avatar_url = self.default_user_avatar_url
-
-            repo.json = json.dumps(fields)
-            repo.save()
->>>>>>> 2df6a4e0
             return repo
 
         log.info(
