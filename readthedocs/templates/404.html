--- conflicted
+++ resolved
@@ -1,17 +1,14 @@
 {% extends "base.html" %}
-<<<<<<< HEAD
+{% load core_tags %}
 {% load i18n %}
 
-    {% block title %}
-      {% trans "Maze Found" %}
-    {% endblock %}
-=======
-{% load core_tags %}
->>>>>>> 090d59fe
+{% block title %}
+  {% trans "Maze Found" %}
+{% endblock %}
 
-    {% block header-wrapper %}
-      {% include "error_header.html" %}
-    {% endblock %}
+{% block header-wrapper %}
+  {% include "error_header.html" %}
+{% endblock %}
 
 {% block content %}
     {% if suggestion %}
