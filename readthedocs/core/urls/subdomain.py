# -*- coding: utf-8 -*-
<<<<<<< HEAD
=======

"""URL configurations for subdomains."""
from __future__ import absolute_import
>>>>>>> 28845c75

"""URL configurations for subdomains."""
from functools import reduce
from operator import add

from django.conf import settings
from django.conf.urls import url
from django.conf.urls.static import static

from readthedocs.constants import pattern_opts
from readthedocs.core.views import server_error_404, server_error_500
from readthedocs.core.views.serve import (
    redirect_page_with_filename,
<<<<<<< HEAD
    redirect_project_slug,
    serve_docs,
=======
    redirect_project_slug, serve_docs, robots_txt,
>>>>>>> 28845c75
)


handler500 = server_error_500
handler404 = server_error_404

subdomain_urls = [
<<<<<<< HEAD
    url(
        r'^(?:|projects/(?P<subproject_slug>{project_slug})/)'
=======
    url(r'robots.txt$', robots_txt, name='robots_txt'),

    url(r'^(?:|projects/(?P<subproject_slug>{project_slug})/)'
>>>>>>> 28845c75
        r'page/(?P<filename>.*)$'.format(**pattern_opts),
        redirect_page_with_filename,
        name='docs_detail',
    ),
    url(
        (r'^(?:|projects/(?P<subproject_slug>{project_slug})/)$').format(
            **pattern_opts
        ),
        redirect_project_slug,
        name='redirect_project_slug',
    ),
    url(
        (
            r'^(?:|projects/(?P<subproject_slug>{project_slug})/)'
            r'(?P<lang_slug>{lang_slug})/'
            r'(?P<version_slug>{version_slug})/'
            r'(?P<filename>{filename_slug})$'.format(**pattern_opts)
        ),
        serve_docs,
        name='docs_detail',
    ),
]

groups = [subdomain_urls]

# Needed to serve media locally
if getattr(settings, 'DEBUG', False):
    groups.insert(
        0, static(settings.MEDIA_URL, document_root=settings.MEDIA_ROOT)
    )

urlpatterns = reduce(add, groups)<|MERGE_RESOLUTION|>--- conflicted
+++ resolved
@@ -1,73 +1,52 @@
 # -*- coding: utf-8 -*-
-<<<<<<< HEAD
-=======
 
 """URL configurations for subdomains."""
 from __future__ import absolute_import
->>>>>>> 28845c75
 
-"""URL configurations for subdomains."""
 from functools import reduce
 from operator import add
 
+from django.conf.urls import url
 from django.conf import settings
-from django.conf.urls import url
 from django.conf.urls.static import static
 
-from readthedocs.constants import pattern_opts
-from readthedocs.core.views import server_error_404, server_error_500
 from readthedocs.core.views.serve import (
     redirect_page_with_filename,
-<<<<<<< HEAD
-    redirect_project_slug,
-    serve_docs,
-=======
     redirect_project_slug, serve_docs, robots_txt,
->>>>>>> 28845c75
 )
-
+from readthedocs.core.views import (
+    server_error_500,
+    server_error_404,
+)
+from readthedocs.constants import pattern_opts
 
 handler500 = server_error_500
 handler404 = server_error_404
 
 subdomain_urls = [
-<<<<<<< HEAD
-    url(
-        r'^(?:|projects/(?P<subproject_slug>{project_slug})/)'
-=======
     url(r'robots.txt$', robots_txt, name='robots_txt'),
 
     url(r'^(?:|projects/(?P<subproject_slug>{project_slug})/)'
->>>>>>> 28845c75
         r'page/(?P<filename>.*)$'.format(**pattern_opts),
         redirect_page_with_filename,
-        name='docs_detail',
-    ),
-    url(
-        (r'^(?:|projects/(?P<subproject_slug>{project_slug})/)$').format(
-            **pattern_opts
-        ),
+        name='docs_detail'),
+
+    url((r'^(?:|projects/(?P<subproject_slug>{project_slug})/)$').format(**pattern_opts),
         redirect_project_slug,
-        name='redirect_project_slug',
-    ),
-    url(
-        (
-            r'^(?:|projects/(?P<subproject_slug>{project_slug})/)'
-            r'(?P<lang_slug>{lang_slug})/'
-            r'(?P<version_slug>{version_slug})/'
-            r'(?P<filename>{filename_slug})$'.format(**pattern_opts)
-        ),
+        name='redirect_project_slug'),
+
+    url((r'^(?:|projects/(?P<subproject_slug>{project_slug})/)'
+         r'(?P<lang_slug>{lang_slug})/'
+         r'(?P<version_slug>{version_slug})/'
+         r'(?P<filename>{filename_slug})$'.format(**pattern_opts)),
         serve_docs,
-        name='docs_detail',
-    ),
+        name='docs_detail'),
 ]
 
 groups = [subdomain_urls]
 
 # Needed to serve media locally
 if getattr(settings, 'DEBUG', False):
-    groups.insert(
-        0, static(settings.MEDIA_URL, document_root=settings.MEDIA_ROOT)
-    )
+    groups.insert(0, static(settings.MEDIA_URL, document_root=settings.MEDIA_ROOT))
 
 urlpatterns = reduce(add, groups)