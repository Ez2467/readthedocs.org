--- conflicted
+++ resolved
@@ -686,17 +686,12 @@
                 project_slug=self.data.project.slug,
                 version_slug=self.data.version.slug,
             )
-<<<<<<< HEAD
-            self.data.build_director.attach_notification(
-                BuildMaxConcurrencyError.LIMIT_REACHED
-=======
 
             # Grab the format values from the exception in case it contains
             format_values = exc.format_values if hasattr(exc, "format_values") else None
             self.data.build_director.attach_notification(
                 BuildMaxConcurrencyError.LIMIT_REACHED,
                 format_values=format_values,
->>>>>>> e5143773
             )
             self.update_build(state=BUILD_STATE_TRIGGERED)
 
