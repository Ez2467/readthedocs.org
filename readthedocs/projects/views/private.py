--- conflicted
+++ resolved
@@ -117,7 +117,6 @@
             template_name = None
             projects = AdminPermission.projects(user=self.request.user, admin=True)
             n_projects = projects.count()
-            template_name = "security-logs.html"
             if n_projects < 3 and (timezone.now() - projects.first().pub_date).days < 7:
                 template_name = "example-projects.html"
             elif (
@@ -130,10 +129,6 @@
                 and not projects.filter(addons__analytics_enabled=True).exists()
             ):
                 template_name = "traffic-analytics.html"
-<<<<<<< HEAD
-
-            context["promotion"] = f"projects/partials/dashboard/{template_name}"
-=======
             elif AdminPermission.organizations(
                 user=self.request.user,
                 owner=True,
@@ -142,7 +137,6 @@
 
             if template_name:
                 context["promotion"] = f"projects/partials/dashboard/{template_name}"
->>>>>>> 757984f3
 
         return context
 
