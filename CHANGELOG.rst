--- conflicted
+++ resolved
@@ -1,5 +1,3 @@
-<<<<<<< HEAD
-=======
 Version 2.2.1
 -------------
 
@@ -61,7 +59,6 @@
  * `@techtonik <http://github.com/techtonik>`_: Fix Edit links if version is referenced by annotated tag (`#3302 <https://github.com/rtfd/readthedocs.org/pull/3302>`_)
  * `@jaraco <http://github.com/jaraco>`_: Fixed build results page on firefox (part two) (`#2630 <https://github.com/rtfd/readthedocs.org/pull/2630>`_)
 
->>>>>>> 0e1112f9
 Version 2.1.6
 -------------
 
