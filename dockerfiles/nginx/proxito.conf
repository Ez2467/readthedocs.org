# Proxito
server {
    listen 80 default_server;
    server_name *.community.dev.readthedocs.io *.org.dev.readthedocs.build;

    # TODO: serve the favicon.ico from the project/version itself instead
    location /favicon.ico {
        proxy_pass http://storage:10000/devstoreaccount1/static/images/favicon.ico;
        break;
    }

    # Redirect old URLs to our new domain
    # external-builds.readthedocs.io/<type>/<slug>/<pr-number>/
    location  ~* ^/html/(?P<project>.+)/(?P<version>.+)/(?P<path>.*) {
        add_header X-Served Nginx-External-Redirect always;
        rewrite ^ http://$project--$version.org.dev.readthedocs.build/page/$path;
    }

    # Proxito doc serving
    location / {
        proxy_pass http://proxito:8000;
        proxy_set_header Host $host;
        proxy_set_header X-Real-IP $remote_addr;
        proxy_set_header X-Forwarded-For $proxy_add_x_forwarded_for;
        proxy_set_header X-Forwarded-Host $host;

        proxy_intercept_errors on;
        error_page 404 = @notfoundfallback;

        add_header X-Served Django-Proxito always;
    }

    # Sendfile support to serve the actual files that Proxito has specified
    location /proxito/ {
        internal;
        # Nginx will strip the `/proxito/` and pass just the `$storage/$type/$proj/$ver/$filename`
        proxy_pass http://storage:10000/;

        proxy_set_header Host storage:10000;
        proxy_set_header X-Real-IP $remote_addr;
        proxy_set_header X-Forwarded-For $proxy_add_x_forwarded_for;
        proxy_set_header X-Forwarded-Host $host;

        proxy_intercept_errors on;
        error_page 404 = @notfoundfallback;

        # Nginx is silly, so we have to *set* these then use them.
        # Using them directly gets the values from the storage upstream.
        # I think the `set` must get read before doing the proxy_pass
        # but the `add_header` is read after
        set $rtd_project $upstream_http_x_rtd_project;
        add_header X-RTD-Project $rtd_project always;
        set $rtd_version $upstream_http_x_rtd_version;
        add_header X-RTD-Version $rtd_version always;
        set $rtd_path $upstream_http_x_rtd_path;
        add_header X-RTD-Path $rtd_path always;
        set $rtd_domain $upstream_http_x_rtd_domain;
        add_header X-RTD-Domain $rtd_domain always;
<<<<<<< HEAD
        set $rtd_version_method $upstream_http_x_rtd_version_method;
        add_header X-RTD-Version-Method $rtd_version_method always;
        set $rtd_project_method $upstream_http_x_rtd_project_method;
        add_header X-RTD-Project-Method $rtd_project_method always;
=======
        set $rtd_method $upstream_http_x_rtd_version_method;
        add_header X-RTD-Version-Method $rtd_method always;
        set $rtd_redirect $upstream_http_x_rtd_redirect;
        add_header X-RTD-Redirect $rtd_redirect always;
>>>>>>> f90cf35d
    }

    # Serve 404 pages here
    location @notfoundfallback {
        proxy_pass http://proxito:8000/_proxito_404_$request_uri;

        proxy_set_header Host $http_host;
        proxy_set_header X-Real-IP $remote_addr;
        proxy_set_header X-Forwarded-For $proxy_add_x_forwarded_for;
        proxy_set_header X-Forwarded-Host $host;
        add_header X-Served Proxito-404-Fallback always;
    }

}<|MERGE_RESOLUTION|>--- conflicted
+++ resolved
@@ -56,17 +56,12 @@
         add_header X-RTD-Path $rtd_path always;
         set $rtd_domain $upstream_http_x_rtd_domain;
         add_header X-RTD-Domain $rtd_domain always;
-<<<<<<< HEAD
         set $rtd_version_method $upstream_http_x_rtd_version_method;
         add_header X-RTD-Version-Method $rtd_version_method always;
         set $rtd_project_method $upstream_http_x_rtd_project_method;
         add_header X-RTD-Project-Method $rtd_project_method always;
-=======
-        set $rtd_method $upstream_http_x_rtd_version_method;
-        add_header X-RTD-Version-Method $rtd_method always;
         set $rtd_redirect $upstream_http_x_rtd_redirect;
         add_header X-RTD-Redirect $rtd_redirect always;
->>>>>>> f90cf35d
     }
 
     # Serve 404 pages here
