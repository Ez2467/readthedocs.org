# Base packages

pip==21.3.1
virtualenv==20.13.0

django==2.2.26  # pyup: <2.3
django-extensions==3.1.5
django_polymorphic==3.1.0
django-autoslug==1.9.8
django-simple-history==3.0.0

djangorestframework==3.13.1

# For intersphinx during builds
Sphinx==4.3.2

# Filtering for the REST API
django-filter==21.1

drf-flex-fields==0.9.7
drf-extensions==0.7.1

django-vanilla-views==3.0.0
jsonfield==3.1.0

requests==2.27.1
requests-toolbelt==0.9.1
slumber==0.7.1
# awscli (requirements/docker.txt) isn't compatible with pyyaml >= 5.5.
pyyaml==5.4.1  # pyup: ignore
Pygments==2.11.2

<<<<<<< HEAD
# Basic tools
# Downgrade redis to 3.5.3 (latest 3.x release) because pip raises this error:
# django-redis-cache 2.1.3 depends on redis<4.0
redis==3.5.3
=======
# Downgrade redis to 3.5.3 (latest 3.x release) because pip raises this error:
# django-redis-cache 2.1.3 depends on redis<4.0
redis==3.5.3  # pyup: ignore
>>>>>>> cdf6d0f9

# Pin celery and kombu because it produces an error
# File "/home/docs/lib/python3.8/site-packages/celery/app/trace.py", line 361, in build_tracer
#     push_request = request_stack.push
# AttributeError: 'NoneType' object has no attribute 'push'
# See https://github.com/celery/celery/discussions/7172
kombu==5.1.0  # pyup: ignore
celery==5.1.2  # pyup: ignore

# When upgrading to 0.43.0 we should double check the ``base.html`` change
# described in the changelog. In previous versions, the allauth app included a
# ``base.html`` template. This template could conflict with an equally named
# template at project level. Therefore, ``base.html`` has now been moved to
# ``account/base.html`` -- you will need to check your templates and likely
# override ``account/base.html`` within your project.
django-allauth==0.42.0  # pyup: ignore
requests-oauthlib==1.3.0

# GitPython >3.1.18 drops support for python 3.6.
GitPython==3.1.18  # pyup: ignore

# Search
elasticsearch==7.16.2  # pyup: <8.0.0
elasticsearch-dsl==7.4.0  # pyup: <8.0
django-elasticsearch-dsl==7.2.1  # pyup: <8.0
selectolax==0.3.6

# embed
pyquery==1.4.3

# NOTE: this dep can be removed in python 3.7 in favor of ``date.fromisoformat``
python-dateutil==2.8.2

orjson==3.6.5

# Utils
django-gravatar2==1.4.4
pytz==2021.3
Unipath==1.1
django-kombu==0.9.4
stripe==2.64.0
regex==2021.11.10
markdown==3.3.6

# unicode-slugify==0.1.5 is not released on PyPI yet
git+https://github.com/mozilla/unicode-slugify@b696c37#egg=unicode-slugify==0.1.5

django-formtools==2.3
django-crispy-forms==1.13.0

docker==5.0.3

django-annoying==0.10.6
django-messages-extends==0.6.2
djangorestframework-jsonp==1.0.2
django-taggit==2.0.0
dj-pagination==2.5.0

# Version comparison stuff
packaging==21.3

# django-cors-middleware==1.5.0 fails with
# AttributeError: 'dict' object has no attribute 'has_header'
django-cors-middleware==1.4.0  # pyup: ignore

# User agent parsing - used for analytics purposes
user-agents==2.2.0


# Utilities used to upload build media to cloud storage
# django-storages is pinned to this particular commit because it
# supports generating URLs with other method than GET when using
# private buckets.
#
# Besides, support for the corresponding AWS_BUCKET_ACL and
# AWS_AUTO_CREATE_BUCKET settings have been removed in 1.10. We depend on this
# in our Docker setup. We can upgrade it but we need to add a
# `create_buckets.sh` to be called on `--init` as we used to do for Azurite
# https://github.com/jschneier/django-storages/pull/636
git+https://github.com/jschneier/django-storages@d0f027c98a877f75615cfc42b4d51c038fa41bf6#egg=django-storages[boto3]==1.9.1


# Required only in development and linting
django-debug-toolbar==3.2.4

# For enabling content-security-policy
django-csp==3.7
# For setting the permissions-policy security header
django-permissions-policy==4.7.0

django-structlog==2.2.0
structlog==21.5.0<|MERGE_RESOLUTION|>--- conflicted
+++ resolved
@@ -30,16 +30,9 @@
 pyyaml==5.4.1  # pyup: ignore
 Pygments==2.11.2
 
-<<<<<<< HEAD
-# Basic tools
-# Downgrade redis to 3.5.3 (latest 3.x release) because pip raises this error:
-# django-redis-cache 2.1.3 depends on redis<4.0
-redis==3.5.3
-=======
 # Downgrade redis to 3.5.3 (latest 3.x release) because pip raises this error:
 # django-redis-cache 2.1.3 depends on redis<4.0
 redis==3.5.3  # pyup: ignore
->>>>>>> cdf6d0f9
 
 # Pin celery and kombu because it produces an error
 # File "/home/docs/lib/python3.8/site-packages/celery/app/trace.py", line 361, in build_tracer
